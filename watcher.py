#!/usr/bin/env python3.13
import time
import os
import hashlib
import json
from datetime import datetime
from actions.send_to_cursor import send_prompt
from state import get_mode
from generate_initial_prompt import CONTINUATION_PROMPT

EXCLUDE_DIRS = {"node_modules", ".git", "dist", "__pycache__"}
LAST_HASH = None
FILE_MTIMES = {}

# --- Configurable README tracking ---
CONFIG_PATH = os.path.join(os.path.dirname(__file__), "config.json")
if os.path.exists(CONFIG_PATH):
    with open(CONFIG_PATH, "r") as f:
        config = json.load(f)
else:
    config = {}

# Get paths from config
WATCH_PATH = os.path.expanduser(config.get("project_path", "~/cheddar/mushattention/mushattention"))
<<<<<<< HEAD
TASK_FILE_PATH = config.get("task_file_path", "tasks.md")
=======
TASK_FILE_PATH = config.get("task_file_path", "TASKS_TO_COMPLETE.md")
>>>>>>> d239b184
LAST_README_MTIME = None
TASK_COMPLETED = False
PLATFORM = config.get("platform", "cursor")

# Add debug info about paths
print(f"\nWatcher Configuration:")
print(f"Project Path: {WATCH_PATH}")
print(f"Task README: {TASK_FILE_PATH}")
print(f"Platform: {PLATFORM}")
print(f"Excluded Dirs: {EXCLUDE_DIRS}")

def hash_folder_state():
    """
    Scan directory for changes and return:
    - A hash representing the current state
    - List of files that changed since last scan
    - Total number of files being watched
    """
    sha = hashlib.sha256()
    changed_files = []
    total_files = 0
    
    # Walk through directory
    for root, dirs, files in os.walk(WATCH_PATH):
        # Filter out excluded directories
        dirs[:] = [d for d in dirs if d not in EXCLUDE_DIRS]
        
        # Process each file
        for filename in sorted(files):  # Sort for consistent ordering
            if filename.endswith(".tmp"): 
                continue
                
            abs_path = os.path.join(root, filename)
            rel_path = os.path.relpath(abs_path, WATCH_PATH)
            
            try:
                # Get file stats
                stats = os.stat(abs_path)
                current_mtime = stats.st_mtime
                current_size = stats.st_size
                
                # Create a unique hash for this file's state
                file_state = f"{rel_path}:{current_mtime}:{current_size}"
                sha.update(file_state.encode())
                
                # Check if file changed
                last_mtime = FILE_MTIMES.get(abs_path, {}).get('mtime')
                last_size = FILE_MTIMES.get(abs_path, {}).get('size')
                
                if last_mtime is None or last_size is None or \
                   current_mtime > last_mtime or current_size != last_size:
                    changed_files.append(rel_path)
                    FILE_MTIMES[abs_path] = {
                        'mtime': current_mtime,
                        'size': current_size
                    }
                
                total_files += 1
                
            except OSError as e:
                print(f"Warning: Could not access {rel_path}: {e}")
                continue
    
    return sha.hexdigest(), changed_files, total_files

def run_watcher():
    """
    Watch directory for changes and trigger prompts based on inactivity.
    """
    global LAST_HASH, LAST_README_MTIME, TASK_COMPLETED, FILE_MTIMES
    inactivity_timer = 0
    last_check_time = time.time()
    
    # Initialize README mtime
    if os.path.exists(TASK_FILE_PATH):
        LAST_README_MTIME = os.path.getmtime(TASK_FILE_PATH)
        print(f"Initialized watching task README at: {TASK_FILE_PATH}")
    
    print(f"\nStarting file watcher for directory: {WATCH_PATH}")
    print(f"Excluded directories: {EXCLUDE_DIRS}")
    print("Watching for changes...")
    
    while True:
        try:
            time.sleep(5)
            current_time = time.time()
            elapsed = current_time - last_check_time
            
            # Check if project directory exists
            if not os.path.exists(WATCH_PATH):
                print(f"\n⚠️  Warning: Project directory not found: {WATCH_PATH}")
                print("Waiting for directory to become available...")
                last_check_time = current_time
                continue
            
            new_hash, changed_files, total_files = hash_folder_state()
            
            # Check if README was updated
            readme_updated = False
            if os.path.exists(TASK_FILE_PATH):
                new_readme_mtime = os.path.getmtime(TASK_FILE_PATH)
                if LAST_README_MTIME is not None and new_readme_mtime > LAST_README_MTIME:
                    print(f"\n🎯 Task README {TASK_FILE_PATH} was updated!")
                    print("Marking task as completed - next prompt will start a new chat")
                    TASK_COMPLETED = True
                    readme_updated = True
                LAST_README_MTIME = new_readme_mtime
            
            if new_hash == LAST_HASH:
                inactivity_timer += elapsed
                if inactivity_timer >= 30:  # Only log status when getting close to timeout
                    print(f"\n⏳ No changes detected for {int(inactivity_timer)} seconds")
                    print(f"Will send continuation prompt in {max(0, 60-int(inactivity_timer))} seconds")
                    print(f"Currently watching {total_files} files")
            else:
                if changed_files:
                    print(f"\n📝 Detected changes in {len(changed_files)} files:")
                    for f in changed_files[:5]:  # Show up to 5 changed files
                        print(f"  - {f}")
                    if len(changed_files) > 5:
                        print(f"  ... and {len(changed_files)-5} more files")
                    print(f"Resetting inactivity timer (was at {int(inactivity_timer)} seconds)")
                inactivity_timer = 0
            
            LAST_HASH = new_hash
            last_check_time = current_time
            
            if inactivity_timer >= 60 and get_mode() == "auto":
                print("\n⚡ Inactivity timeout reached. Sending prompt to Cursor.")
                # Use platform and task completion flag
                if TASK_COMPLETED:
                    try:
                        with open("initial_prompt.txt", "r") as f:
                            initial_prompt = f.read().strip()
                    except Exception as e:
                        print(f"Failed to read initial_prompt.txt: {e}")
                        initial_prompt = "continue"
                    print("Starting new chat with initial prompt (task was completed)")
                    send_prompt(initial_prompt, platform=PLATFORM, new_chat=True, 
                              initial_delay=config.get("initial_delay", 10),
                              send_message=config.get("send_message", True))
                    TASK_COMPLETED = False
                else:
                    # Use the continuation prompt for subsequent prompts
                    prompt = CONTINUATION_PROMPT.format(
<<<<<<< HEAD
                        task_file_path=config.get("task_file_path", "tasks.md"),
                        additional_context_path=config.get("additional_context_path", "context.md")
=======
                        task_file_path=config.get("task_file_path", "TASKS_TO_COMPLETE.md"),
                        important_llm_docs_path=config.get("important_llm_docs_path", "docs/structure/*.md")
>>>>>>> d239b184
                    )
                    print("Sending continuation prompt (no task completion)")
                    send_prompt(prompt, platform=PLATFORM, new_chat=False,
                              send_message=config.get("send_message", True))
                inactivity_timer = 0
                print("\nWatching for changes...")
        except Exception as e:
            print(f"\n⚠️  Error in watcher: {e}")
            time.sleep(5)  # Wait before retrying

if __name__ == "__main__":
    run_watcher()<|MERGE_RESOLUTION|>--- conflicted
+++ resolved
@@ -22,11 +22,7 @@
 
 # Get paths from config
 WATCH_PATH = os.path.expanduser(config.get("project_path", "~/cheddar/mushattention/mushattention"))
-<<<<<<< HEAD
 TASK_FILE_PATH = config.get("task_file_path", "tasks.md")
-=======
-TASK_FILE_PATH = config.get("task_file_path", "TASKS_TO_COMPLETE.md")
->>>>>>> d239b184
 LAST_README_MTIME = None
 TASK_COMPLETED = False
 PLATFORM = config.get("platform", "cursor")
@@ -34,6 +30,7 @@
 # Add debug info about paths
 print(f"\nWatcher Configuration:")
 print(f"Project Path: {WATCH_PATH}")
+print(f"Task README: {TASK_FILE_PATH}")
 print(f"Task README: {TASK_FILE_PATH}")
 print(f"Platform: {PLATFORM}")
 print(f"Excluded Dirs: {EXCLUDE_DIRS}")
@@ -104,6 +101,9 @@
     if os.path.exists(TASK_FILE_PATH):
         LAST_README_MTIME = os.path.getmtime(TASK_FILE_PATH)
         print(f"Initialized watching task README at: {TASK_FILE_PATH}")
+    if os.path.exists(TASK_FILE_PATH):
+        LAST_README_MTIME = os.path.getmtime(TASK_FILE_PATH)
+        print(f"Initialized watching task README at: {TASK_FILE_PATH}")
     
     print(f"\nStarting file watcher for directory: {WATCH_PATH}")
     print(f"Excluded directories: {EXCLUDE_DIRS}")
@@ -128,7 +128,10 @@
             readme_updated = False
             if os.path.exists(TASK_FILE_PATH):
                 new_readme_mtime = os.path.getmtime(TASK_FILE_PATH)
+            if os.path.exists(TASK_FILE_PATH):
+                new_readme_mtime = os.path.getmtime(TASK_FILE_PATH)
                 if LAST_README_MTIME is not None and new_readme_mtime > LAST_README_MTIME:
+                    print(f"\n🎯 Task README {TASK_FILE_PATH} was updated!")
                     print(f"\n🎯 Task README {TASK_FILE_PATH} was updated!")
                     print("Marking task as completed - next prompt will start a new chat")
                     TASK_COMPLETED = True
@@ -172,13 +175,8 @@
                 else:
                     # Use the continuation prompt for subsequent prompts
                     prompt = CONTINUATION_PROMPT.format(
-<<<<<<< HEAD
                         task_file_path=config.get("task_file_path", "tasks.md"),
                         additional_context_path=config.get("additional_context_path", "context.md")
-=======
-                        task_file_path=config.get("task_file_path", "TASKS_TO_COMPLETE.md"),
-                        important_llm_docs_path=config.get("important_llm_docs_path", "docs/structure/*.md")
->>>>>>> d239b184
                     )
                     print("Sending continuation prompt (no task completion)")
                     send_prompt(prompt, platform=PLATFORM, new_chat=False,
